--- conflicted
+++ resolved
@@ -45,10 +45,7 @@
 use parking_lot::Mutex;
 use rand::{thread_rng, Rng};
 use regex::Regex;
-<<<<<<< HEAD
-=======
 use tokio::reactor;
->>>>>>> 0a639941
 
 #[cfg(feature = "ws_transport")]
 use serde::{
@@ -326,13 +323,8 @@
     ///
     /// # Panics
     ///
-<<<<<<< HEAD
-    /// This method should never panic. It should handle failures by returning [`Err`] from the
-    /// appropriate future, or an Err() result for synchronous errors.
-=======
     /// This method may panic if not called under a tokio runtime. It should handle failures by returning
     /// [`Err`] from the appropriate future, or an Err() result for synchronous errors.
->>>>>>> 0a639941
     fn connect(url: &str) -> Result<ConnectResult<Self>, Error>;
 
     /// Spawns a long-running task which will listen for events and forward them to the
@@ -349,11 +341,7 @@
     ///
     /// # Panics
     ///
-<<<<<<< HEAD
-    /// This method should never panic.
-=======
     /// This method will panic if not called under a tokio runtime.
->>>>>>> 0a639941
     fn listen(&mut self);
 }
 
