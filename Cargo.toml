--- conflicted
+++ resolved
@@ -16,14 +16,10 @@
 serde_derive = { version = "1", optional = true }
 serde_json = { version = "1", optional = true }
 tokio = "0.1"
-<<<<<<< HEAD
-websocket = { version = "0.20", optional = true }
-=======
 websocket = { git = "https://github.com/enzious/rust-websocket.git", optional = true }
 
 [dev_dependencies]
 env_logger = "*"
->>>>>>> 0a639941
 
 [features]
 default = ["callee", "caller", "publisher", "subscriber", "ws_transport"]
